--- conflicted
+++ resolved
@@ -46,7 +46,6 @@
     return orm_descriptor.extension_type == symbol('HYBRID_METHOD')
 
 
-<<<<<<< HEAD
 def get_relationship_models(model, field):
     parts = field.split(".")
 
@@ -112,7 +111,8 @@
         return get_nested_column(getattr(model, part).property.entity.class_, ".".join(parts[1::]))
     else:
         return None
-=======
+    
+    
 def get_model_from_table(table):  # pragma: no_cover_sqlalchemy_lt_1_4
     """Resolve model class from table object"""
 
@@ -121,7 +121,6 @@
             if table in mapper.tables:
                 return mapper.class_
     return None
->>>>>>> 6fb5ff11
 
 
 def get_query_models(query):
@@ -133,11 +132,7 @@
     :returns:
         A dictionary with all the models included in the query.
     """
-<<<<<<< HEAD
     models = [col_desc['entity'] for col_desc in query.column_descriptions if col_desc['entity']]
-    models.extend(mapper.class_ for mapper in query._join_entities)
-=======
-    models = [col_desc['entity'] for col_desc in query.column_descriptions]
 
     # account joined entities
     if sqlalchemy_version_lt('1.4'):  # pragma: no_cover_sqlalchemy_gte_1_4
@@ -156,7 +151,6 @@
                 model_class = get_model_from_table(table_tuple[0])
                 if model_class:
                     models.append(model_class)
->>>>>>> 6fb5ff11
 
     # account also query.select_from entities
     model_class = None
@@ -238,7 +232,6 @@
 def auto_join(query, inner_join_relationships, outer_join_relationships):
     """ Automatically join models to `query` if they're not already present.
     """
-<<<<<<< HEAD
     for relationship in outer_join_relationships:
         query = join_relationship(query, relationship, True)
 
@@ -256,30 +249,4 @@
         except InvalidRequestError:
             pass  # can't be autojoined
 
-=======
-    # every model has access to the registry, so we can use any from the query
-    query_models = get_query_models(query).values()
-    last_model = list(query_models)[-1]
-    model_registry = (
-        last_model._decl_class_registry
-        if sqlalchemy_version_lt('1.4')
-        else last_model.registry._class_registry
-    )
-
-    for name in model_names:
-        model = get_model_class_by_name(model_registry, name)
-        if model and (model not in get_query_models(query).values()):
-            try:
-                if sqlalchemy_version_lt('1.4'):  # pragma: no_cover_sqlalchemy_gte_1_4
-                    query = query.join(model)
-                else:  # pragma: no_cover_sqlalchemy_lt_1_4
-                    # https://docs.sqlalchemy.org/en/14/changelog/migration_14.html
-                    # Many Core and ORM statement objects now perform much of
-                    # their construction and validation in the compile phase
-                    tmp = query.join(model)
-                    tmp._compile_state()
-                    query = tmp
-            except InvalidRequestError:
-                pass  # can't be autojoined
->>>>>>> 6fb5ff11
     return query